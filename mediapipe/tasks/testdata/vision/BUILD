# Copyright 2022 The MediaPipe Authors.
#
# Licensed under the Apache License, Version 2.0 (the "License");
# you may not use this file except in compliance with the License.
# You may obtain a copy of the License at
#
#      http://www.apache.org/licenses/LICENSE-2.0
#
# Unless required by applicable law or agreed to in writing, software
# distributed under the License is distributed on an "AS IS" BASIS,
# WITHOUT WARRANTIES OR CONDITIONS OF ANY KIND, either express or implied.
# See the License for the specific language governing permissions and
# limitations under the License.

load(
    "//mediapipe/framework/tool:mediapipe_files.bzl",
    "mediapipe_files",
)

package(
    default_visibility = ["//mediapipe/tasks:internal"],
    licenses = ["notice"],  # Apache 2.0
)

mediapipe_files(srcs = [
    "burger.jpg",
    "burger_crop.jpg",
    "burger_rotated.jpg",
    "cat.jpg",
    "cat_mask.jpg",
    "cat_rotated.jpg",
    "cat_rotated_mask.jpg",
    "cats_and_dogs.jpg",
    "cats_and_dogs_mask_dog1.png",
    "cats_and_dogs_mask_dog2.png",
    "cats_and_dogs_no_resizing.jpg",
    "cats_and_dogs_rotated.jpg",
    "coco_efficientdet_lite0_v1_1.0_quant_2021_09_06.tflite",
    "coco_ssd_mobilenet_v1_1.0_quant_2018_06_29.tflite",
    "coco_ssd_mobilenet_v1_1.0_quant_2018_06_29_with_dummy_score_calibration.tflite",
    "conv2d_input_channel_1.tflite",
    "deeplabv3.tflite",
    "dense.tflite",
    "face_detection_full_range.tflite",
    "face_detection_full_range_sparse.tflite",
    "face_detection_short_range.tflite",
    "face_landmark.tflite",
    "face_landmark_with_attention.tflite",
    "face_landmarker.task",
    "fist.jpg",
    "fist.png",
    "hair_segmentation.tflite",
    "hand_landmark_full.tflite",
    "hand_landmark_lite.tflite",
    "hand_landmarker.task",
    "left_hands.jpg",
    "left_hands_rotated.jpg",
    "mobilenet_v1_0.25_192_quantized_1_default_1.tflite",
    "mobilenet_v1_0.25_224_1_default_1.tflite",
    "mobilenet_v1_0.25_224_1_metadata_1.tflite",
    "mobilenet_v1_0.25_224_quant.tflite",
    "mobilenet_v1_0.25_224_quant_with_dummy_score_calibration.tflite",
    "mobilenet_v1_0.25_224_quant_without_subgraph_metadata.tflite",
    "mobilenet_v2_1.0_224.tflite",
    "mobilenet_v3_small_100_224_embedder.tflite",
    "mozart_square.jpg",
    "multi_objects.jpg",
    "multi_objects_rotated.jpg",
    "palm_detection_full.tflite",
    "pointing_up.jpg",
    "pointing_up_rotated.jpg",
    "portrait.jpg",
    "portrait_hair_expected_mask.jpg",
    "portrait_rotated.jpg",
    "portrait_selfie_segmentation_expected_category_mask.jpg",
    "portrait_selfie_segmentation_expected_confidence_mask.jpg",
    "portrait_selfie_segmentation_landscape_expected_category_mask.jpg",
    "pose.jpg",
    "pose_detection.tflite",
<<<<<<< HEAD
    "ptm_512_hdt_ptm_woid.tflite",
=======
    "pose_landmark_lite.tflite",
    "pose_landmarker.task",
>>>>>>> 1990fe00
    "right_hands.jpg",
    "right_hands_rotated.jpg",
    "segmentation_golden_rotation0.png",
    "segmentation_input_rotation0.jpg",
    "selfie_segm_128_128_3.tflite",
    "selfie_segm_128_128_3_expected_mask.jpg",
    "selfie_segm_144_256_3.tflite",
    "selfie_segm_144_256_3_expected_mask.jpg",
    "selfie_segmentation.tflite",
    "selfie_segmentation_landscape.tflite",
    "thumb_up.jpg",
    "victory.jpg",
])

exports_files(
    srcs = [
        "expected_left_down_hand_landmarks.prototxt",
        "expected_left_down_hand_rotated_landmarks.prototxt",
        "expected_left_up_hand_landmarks.prototxt",
        "expected_left_up_hand_rotated_landmarks.prototxt",
        "expected_right_down_hand_landmarks.prototxt",
        "expected_right_up_hand_landmarks.prototxt",
        "face_geometry_expected_out.pbtxt",
        "gesture_recognizer.task",
        "portrait_expected_detection.pbtxt",
        "portrait_expected_face_geometry_with_attention.pbtxt",
        "portrait_rotated_expected_detection.pbtxt",
    ],
)

filegroup(
    name = "test_images",
    srcs = [
        "burger.jpg",
        "burger_crop.jpg",
        "burger_rotated.jpg",
        "cat.jpg",
        "cat_mask.jpg",
        "cat_rotated.jpg",
        "cat_rotated_mask.jpg",
        "cats_and_dogs.jpg",
        "cats_and_dogs_mask_dog1.png",
        "cats_and_dogs_mask_dog2.png",
        "cats_and_dogs_no_resizing.jpg",
        "cats_and_dogs_rotated.jpg",
        "fist.jpg",
        "fist.png",
        "hand_landmark_full.tflite",
        "hand_landmark_lite.tflite",
        "left_hands.jpg",
        "left_hands_rotated.jpg",
        "mozart_square.jpg",
        "multi_objects.jpg",
        "multi_objects_rotated.jpg",
        "pointing_up.jpg",
        "pointing_up_rotated.jpg",
        "portrait.jpg",
        "portrait_hair_expected_mask.jpg",
        "portrait_rotated.jpg",
        "portrait_selfie_segmentation_expected_category_mask.jpg",
        "portrait_selfie_segmentation_expected_confidence_mask.jpg",
        "portrait_selfie_segmentation_landscape_expected_category_mask.jpg",
        "pose.jpg",
        "right_hands.jpg",
        "right_hands_rotated.jpg",
        "segmentation_golden_rotation0.png",
        "segmentation_input_rotation0.jpg",
        "selfie_segm_128_128_3_expected_mask.jpg",
        "selfie_segm_144_256_3_expected_mask.jpg",
        "thumb_up.jpg",
        "victory.jpg",
    ],
    visibility = [
        "//mediapipe/python:__subpackages__",
        "//mediapipe/tasks:internal",
    ],
)

# TODO Create individual filegroup for models required for each Tasks.
filegroup(
    name = "test_models",
    srcs = [
        "coco_efficientdet_lite0_v1_1.0_quant_2021_09_06.tflite",
        "coco_ssd_mobilenet_v1_1.0_quant_2018_06_29.tflite",
        "coco_ssd_mobilenet_v1_1.0_quant_2018_06_29_with_dummy_score_calibration.tflite",
        "conv2d_input_channel_1.tflite",
        "deeplabv3.tflite",
        "dense.tflite",
        "face_detection_full_range.tflite",
        "face_detection_full_range_sparse.tflite",
        "face_detection_short_range.tflite",
        "face_landmark.tflite",
        "face_landmark_with_attention.tflite",
        "face_landmarker.task",
        "hair_segmentation.tflite",
        "hand_landmark_full.tflite",
        "hand_landmark_lite.tflite",
        "hand_landmarker.task",
        "mobilenet_v1_0.25_192_quantized_1_default_1.tflite",
        "mobilenet_v1_0.25_224_1_default_1.tflite",
        "mobilenet_v1_0.25_224_1_metadata_1.tflite",
        "mobilenet_v1_0.25_224_quant.tflite",
        "mobilenet_v1_0.25_224_quant_with_dummy_score_calibration.tflite",
        "mobilenet_v1_0.25_224_quant_without_subgraph_metadata.tflite",
        "mobilenet_v2_1.0_224.tflite",
        "mobilenet_v3_small_100_224_embedder.tflite",
        "palm_detection_full.tflite",
        "pose_detection.tflite",
<<<<<<< HEAD
        "ptm_512_hdt_ptm_woid.tflite",
=======
        "pose_landmark_lite.tflite",
        "pose_landmarker.task",
>>>>>>> 1990fe00
        "selfie_segm_128_128_3.tflite",
        "selfie_segm_144_256_3.tflite",
        "selfie_segmentation.tflite",
        "selfie_segmentation_landscape.tflite",
    ],
)

filegroup(
    name = "test_protos",
    srcs = [
        "expected_left_down_hand_landmarks.prototxt",
        "expected_left_down_hand_rotated_landmarks.prototxt",
        "expected_left_up_hand_landmarks.prototxt",
        "expected_left_up_hand_rotated_landmarks.prototxt",
        "expected_pose_landmarks.prototxt",
        "expected_right_down_hand_landmarks.prototxt",
        "expected_right_up_hand_landmarks.prototxt",
        "face_geometry_expected_out.pbtxt",
        "fist_landmarks.pbtxt",
        "hand_detector_result_one_hand.pbtxt",
        "hand_detector_result_one_hand_rotated.pbtxt",
        "hand_detector_result_two_hands.pbtxt",
        "pointing_up_landmarks.pbtxt",
        "pointing_up_rotated_landmarks.pbtxt",
        "portrait_expected_detection.pbtxt",
        "portrait_expected_face_geometry_with_attention.pbtxt",
        "portrait_expected_face_landmarks.pbtxt",
        "portrait_expected_face_landmarks_with_attention.pbtxt",
        "portrait_rotated_expected_detection.pbtxt",
        "pose_expected_detection.pbtxt",
        "pose_expected_expanded_rect.pbtxt",
        "thumb_up_landmarks.pbtxt",
        "thumb_up_rotated_landmarks.pbtxt",
        "victory_landmarks.pbtxt",
    ],
)<|MERGE_RESOLUTION|>--- conflicted
+++ resolved
@@ -77,12 +77,9 @@
     "portrait_selfie_segmentation_landscape_expected_category_mask.jpg",
     "pose.jpg",
     "pose_detection.tflite",
-<<<<<<< HEAD
     "ptm_512_hdt_ptm_woid.tflite",
-=======
     "pose_landmark_lite.tflite",
     "pose_landmarker.task",
->>>>>>> 1990fe00
     "right_hands.jpg",
     "right_hands_rotated.jpg",
     "segmentation_golden_rotation0.png",
@@ -191,12 +188,9 @@
         "mobilenet_v3_small_100_224_embedder.tflite",
         "palm_detection_full.tflite",
         "pose_detection.tflite",
-<<<<<<< HEAD
         "ptm_512_hdt_ptm_woid.tflite",
-=======
         "pose_landmark_lite.tflite",
         "pose_landmarker.task",
->>>>>>> 1990fe00
         "selfie_segm_128_128_3.tflite",
         "selfie_segm_144_256_3.tflite",
         "selfie_segmentation.tflite",
